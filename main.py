import argparse
import subprocess
from collections import Counter
from rich import print

from huffman_encoder import build_huffman_tree, get_huffman_codes, huffman_encode
from huffman_decoder import huffman_decode
from visualization import visualize_huffman_tree


def main():
    parser = argparse.ArgumentParser(
        description="Huffman Coding Algorithm Implementation"
    )
    parser.add_argument(
        "-v",
        "--verbose",
        action="store_true",
        help="Enable verbose output for debugging.",
    )
    parser.add_argument(
        "--visualize",
        action="store_true",
        help="Visualize the Huffman tree (requires graphviz).",
    )
    parser.add_argument(
        "input_text_arg",
        type=str,
        nargs="?",
        help="Input text to be encoded. If not provided, the program will prompt for it.",
        default=None,
    )
    parser.add_argument(
        "--output",
        type=str,
        help="Path (filename without extension) where to save the tree visualization. Directory will be created if it doesn't exist.",
        default=None,
    )
    parser.add_argument(
        "--format",
        type=str,
        choices=["png", "pdf", "svg", "jpg"],
        default="png",
        help="Format of the visualization output file.",
    )
    parser.add_argument(
        "--gui",
        action="store_true",
        help="Launch the Streamlit web interface instead of CLI mode",
    )

    args = parser.parse_args()

<<<<<<< HEAD
    # streamlit gui
    if args.gui:
        try:
            subprocess.run(["streamlit", "run", "gui.py"])
        except Exception as e:
            print(f"[bold red]Error launching GUI:[/bold red] {e}")
        return

    input_text = input("Enter the string to encode: ")
=======
    if args.input_text_arg:
        input_text = args.input_text_arg
    else:
        input_text = input("Enter the string to encode: ")
>>>>>>> 8c6987a8

    if not input_text:
        print("[yellow]Input text is empty. Exiting.[/yellow]")
        return

    frequency = Counter(input_text)

    print(f'\n[bold magenta]Original Text:[/bold magenta] "{input_text}"')
    if args.verbose:
        print("[cyan]VERBOSE mode enabled.[/cyan]")

    # 1. Build Huffman Tree
    huffman_tree_root = build_huffman_tree(input_text, frequency, args.verbose)

    if huffman_tree_root:
        # Visualize the tree if requested
        if args.visualize:
            print("\nAttempting to visualize Huffman tree...")
            try:
                output_path, is_reused = visualize_huffman_tree(
                    huffman_tree_root,
                    view=True,
                    output_file=args.output,
                    format=args.format,
                    input_text=input_text,
                )
                if output_path:
                    if is_reused:
                        print(
                            f"\n[green]Reusing existing visualization:[/green] {output_path}"
                        )
                    else:
                        print(
                            f"\n[green]Huffman tree visualization saved to:[/green] {output_path}"
                        )
                else:
                    print("[yellow]Visualization was not generated.[/yellow]")
            except Exception as e:
                print(f"[bold red]Error during visualization process:[/bold red] {e}")

        # 2. Generate Huffman Codes
        huffman_codes = get_huffman_codes(huffman_tree_root, args.verbose)

        print("\n[bold blue]--- Huffman Codes ---[/bold blue]")
        if huffman_codes:
            for char, code in sorted(huffman_codes.items()):
                char_display = char if char.isprintable() else f"ASCII({ord(char)})"
                print(
                    f"  Character: '{char_display}', Frequency: {frequency[char]}, Code: {code}"
                )
        else:
            print("  No Huffman codes generated (e.g. empty tree).")
        print("[bold blue]---------------------[/bold blue]")

        # 3. Encode the text
        encoded_text = huffman_encode(input_text, huffman_codes, args.verbose)
        print(f"\n[bold magenta]Encoded Text:[/bold magenta] {encoded_text}")

        original_length_bits = len(input_text) * 8
        encoded_length_bits = len(encoded_text)

        print("\n[bold blue]--- Compression Statistics ---[/bold blue]")
        print(f"  Original length (ASCII, 8 bits/char): {original_length_bits} bits")
        print(f"  Encoded length (Huffman):             {encoded_length_bits} bits")
        if original_length_bits > 0:
            space_saved = original_length_bits - encoded_length_bits
            compression_ratio = (
                (space_saved / original_length_bits * 100)
                if original_length_bits > 0
                else 0
            )
            print(f"  Space saved:                          {space_saved} bits")
            print(f"  Compression ratio:                    {compression_ratio:.2f}%")
        print("[bold blue]-----------------------------[/bold blue]")

        # 4. Decode the text (for verification)
        decoded_text = huffman_decode(encoded_text, huffman_tree_root, args.verbose)
        print(f'\n[bold magenta]Decoded Text:[/bold magenta] "{decoded_text}"')

        if input_text == decoded_text:
            print(
                "\n[bold green]SUCCESS:[/bold green] Encoding and Decoding successful! Original text matches decoded text."
            )
        else:
            print(
                "\n[bold red]ERROR:[/bold red] Decoding failed! Original text does NOT match decoded text."
            )
    else:
        print(
            "[yellow]Could not build Huffman tree (e.g., empty input text or other error).[/yellow]"
        )


if __name__ == "__main__":
    main()<|MERGE_RESOLUTION|>--- conflicted
+++ resolved
@@ -51,7 +51,6 @@
 
     args = parser.parse_args()
 
-<<<<<<< HEAD
     # streamlit gui
     if args.gui:
         try:
@@ -61,12 +60,6 @@
         return
 
     input_text = input("Enter the string to encode: ")
-=======
-    if args.input_text_arg:
-        input_text = args.input_text_arg
-    else:
-        input_text = input("Enter the string to encode: ")
->>>>>>> 8c6987a8
 
     if not input_text:
         print("[yellow]Input text is empty. Exiting.[/yellow]")
